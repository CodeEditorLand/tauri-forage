--- conflicted
+++ resolved
@@ -29,25 +29,6 @@
 		]
 	},
 	"dependencies": {
-<<<<<<< HEAD
-		"localforage": "1.10.0",
-		"ramda": "0.30.1",
-		"tweetnacl": "1.0.3",
-		"tweetnacl-util": "0.15.1"
-	},
-	"devDependencies": {
-		"@types/ramda": "0.30.0",
-		"better-docs": "2.7.3",
-		"dom-storage": "2.1.0",
-		"dotenv": "16.4.5",
-		"jsdoc": "4.0.3",
-		"jsdoc-mermaid": "1.0.0",
-		"lint-staged": "15.2.6",
-		"postinstall-postinstall": "2.1.0",
-		"promise": "8.3.0",
-		"ts-loader": "9.5.1",
-		"tslib": "2.6.3"
-=======
 		"localforage": "^1.7.3",
 		"ramda": "^0.26.1",
 		"tweetnacl": "^1.0.1",
@@ -65,6 +46,5 @@
 		"promise": "^8.0.2",
 		"ts-loader": "^6.2.1",
 		"tslib": "^1.10.0"
->>>>>>> bcbcdc0a
 	}
 }