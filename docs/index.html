<!DOCTYPE html>
<html lang="en">
<head>
    
    <meta charset="utf-8">
    <title>JSDoc: Home</title>

    <script src="https://cdn.jsdelivr.net/gh/google/code-prettify@master/loader/run_prettify.js"></script>
    <script src="https://unpkg.com/@babel/standalone/babel.min.js"></script>
    <script src="./build/entry.js"></script>
    <script src="https://ajax.googleapis.com/ajax/libs/jquery/3.3.1/jquery.min.js"></script>
    <!--[if lt IE 9]>
      <script src="//html5shiv.googlecode.com/svn/trunk/html5.js"></script>
    <![endif]-->
    <link href="https://fonts.googleapis.com/css?family=Muli:100,400,700|Oswald:300|Inconsolata,700" rel="stylesheet">
    <link rel="stylesheet" href="https://use.fontawesome.com/releases/v5.6.3/css/all.css" integrity="sha384-UHRtZLI+pbxtHCWp1t77Bi1L4ZtiqrqD80Kn4Z8NTSRyMA2Fd33n5dQ8lWUE00s/" crossorigin="anonymous">
    <link type="text/css" rel="stylesheet" href="https://jmblog.github.io/color-themes-for-google-code-prettify/themes/tomorrow-night.min.css">
    <link type="text/css" rel="stylesheet" href="styles/app.min.css">
    <link type="text/css" rel="stylesheet" href="styles/iframe.css">
</head>

<body>
    <div id="stickyNavbarOverlay"></div>
    <div class="top-navbar">
        <div class="container">
            <nav class="navbar" role="navigation" aria-label="main navigation">
                <div class="navbar-brand">
                    
                     
                        <h1 class="navbar-item">tauri-forage Documentation</h1>
                    
                    <a id="hamburger" role="button" class="navbar-burger" aria-label="menu" aria-expanded="false">
                        <span aria-hidden="true"></span>
                        <span aria-hidden="true"></span>
                        <span aria-hidden="true"></span>
                    </a>
                </div>
                
            </nav>
        </div>
    </div>
    <div class="container">
        <div class="columns">
            <div class="column is-3" id="sidebarNav">
                <div class="sidebar">
                    <nav>
                        <h2><a href="index.html">Home</a></h2><div class="category"></div><div class="category"><h2>crypto</h2><h3>Namespaces</h3><ul><li><a href="crypto.html">crypto</a></li><li><a href="crypto.box.html">box</a></li><li><a href="crypto.secretBox.html">secretBox</a></li></ul></div><div class="category"><h2>forage</h2><h3>Namespaces</h3><ul><li><a href="cryptoForage.html">cryptoForage</a></li><li><a href="forage.html">forage</a></li></ul></div><div class="category"><h2>handler</h2><h3>Namespaces</h3><ul><li><a href="handler.html">handler</a></li></ul></div>
                    </nav>
                </div>
            </div>
            <div class="column is-9-desktop">
                <div class="content" id="main-content-wrapper">
                    <header class="page-title">
                        <p>Title</p>
                        <h1>Home</h1>
                    </header>
                    
                    



    


<<<<<<< HEAD
    <h3>@tauri-apps/tauri-forage 1.0.0-beta.2</h3>
=======
    <h3>@tauri-apps/tauri-forage 1.0.0-beta.1</h3>
>>>>>>> 3f376e5a










    




    <section>
        <article><h1>tauri forage</h1>
<p><img src="https://github.com/tauri-apps/tauri-forage/workflows/test%20library/badge.svg?branch=dev" alt="test library">
<img src="https://img.shields.io/npm/v/@tauri-apps/tauri-forage.svg" alt="npm version"></p>
<p><a href="https://localforage.github.io/localForage/">localForage</a> is a great way to make sure that you've got the most persistent localStorage available on the device and webview that you are using, but operations (like replacing a keyValue) can be tedious, and our approach of multi-op currying makes it very flexible. It is written and tested in typescript, and ships with commonjs and an ejs versions - as well as all of its own typings in case you are using typescript.</p>
<p>If you don't know how localForage works, you would do well to check out those docs - because that is the underlying engine that this library uses. But for a refresher, localForage uses IndexedDB, WebSQL, or localStorage - depending on the best engine that the browser offers.</p>
<h2>Installation</h2>
<p>Install with your package manager</p>
<pre class="prettyprint source"><code>yarn add @tauri-apps/tauri-forage
</code></pre>
<p>Import into your JS / TS</p>
<pre class="prettyprint source"><code>import { forage } from '@tauri-apps/tauri-forage'
</code></pre>
<p>Use it:</p>
<pre class="prettyprint source"><code>forage.setItem({
  key: 'yourKey',
  value: 'a value'
})()
</code></pre>
<h2>How does it work?</h2>
<p>Here is the <code>getItem</code> function. There is a lot to discuss, and once you've understood the principle all of the other functions will make sense to you. If you want to see more details, check out the tests in <code>test/__tests__/tauriForage.spec.ts</code></p>
<pre class="prettyprint source lang-ts"><code>getItem ({ key, logger, returner, before, store }: BeforeItem = {}) {
  return async function (curry?: MaybeFunction) {
    const storage = await _defineStore({ store: store })
    key = before ? await handler.maybeCurry(curry || null)(key) : key
    return handler.returner(
      storage.getItem(key).then(async (v: any) => {
        return !before ? handler.maybeCurry(curry || null)(v) : v
      }).catch((err: any) => {
        /* istanbul ignore next */
        return handler.logger(err, logger)
      })
    )(returner)
  }
}
</code></pre>
<p>In its most simple incarnation, you can just get the keyValue of the keyName.</p>
<pre class="prettyprint source"><code></code></pre>
<h3>Returner</h3>
<p>You can instruct every function to return the value in specific ways.</p>
<h4>TYPES</h4>
<ul>
<li>1(quiet) - return void 0</li>
<li>2(console) - log the returned value to the console</li>
<li>3(break) - throw an error with the contents of the return</li>
<li>4(truthy) - return a true or false value</li>
<li>5(typeof) - return type of response</li>
<li>6(trace) - get a console.trace() of the call stack</li>
<li>7(passthrough) - the default does nothing to the return</li>
</ul>
<h3>Logger</h3>
<p>If an error occurs, you can determine how to respond:</p>
<h4>TYPES</h4>
<ul>
<li>1(none) - just return</li>
<li>2(string) - returned the string value of the error</li>
<li>3(trace) - try to return a stack trace up to the error</li>
<li>4(console) - write a console.error</li>
<li>5(throw) - throw the error</li>
<li>6(default) - return undefined</li>
</ul>
<blockquote>
<p>If you want, you can also use these handler functions yourself! They are properly exported and typed!</p>
</blockquote>
<h3>Currying</h3>
<p>However you can also curry the returned value with a function you can pass into the function call.</p>
<p>Let's look at a few tests to see how currying can be applied:</p>
<pre class="prettyprint source lang-ts"><code>it('will curry after', async () => {

  await forage.setItem({
    key: 'user',
    value: { name: 'Alice' }
  } as any)()

  const curry = (v: any) => v.toUpperCase()

  const user = await forage.getKeyValue({
    key: 'user',
    value: 'name'
  } as any)(curry)

  expect(user).toStrictEqual('ALICE')
})
</code></pre>
<p>You can also curry the value BEFORE it is used by localForage. This example is obviously quite trivial, but you may start to see a pattern emerge.</p>
<pre class="prettyprint source lang-ts"><code>  it('will curry before', async () => {

    // you can set objects or arrays or even huge base64 strings for values
    await forage.setItem({
      key: 'user',
      value: {
        name: 'Alice'
      }
    }  as any)()

    const curry = (v: any) => v.toLowerCase()

    const user = await forage.getKeyValue({
      key: 'user',
      value: 'NAME',
      before: true
    } as any)(curry)

    expect(user).toStrictEqual('Alice')
  })
</code></pre>
<p>If you want to have multiple &quot;stores&quot;, you can easily do that too.</p>
<h2>Extensions to localForage</h2>
<p>Of note are the extensions to the generic interface:</p>
<ul>
<li>mergeItem (with a number of merge strategies available)</li>
<li>getKeyValue</li>
<li>deleteItemKey</li>
<li>hasKey</li>
<li>hasKeyValue</li>
</ul>
<h2>undefined / void 0 =&gt; always returns null!</h2>
<blockquote>
<p>Even if undefined is saved, null will be returned by getItem().
This is due to a limitation in localStorage, and for compatibility
reasons localForage cannot store the value undefined.</p>
</blockquote>
<h1>Development</h1>
<h2>Testing</h2>
<p>Tests are written with Jasmine flavor using Jest.</p>
<h2>Docs</h2>
<p>The docs are available as a static site in /docs</p>
<h2>License</h2>
<p>(c) 2019-2020 - Daniel Thompson-Yvetot and contributors</p>
<p>MIT</p></article>
    </section>






                </div>
            </div>
        </div>
    </div>


<footer class="footer">
    <div class="content has-text-centered">
        <p>Documentation generated by <a href="https://github.com/jsdoc3/jsdoc">JSDoc 3.6.3</a></p>
        <p class="sidebar-created-by">
            <a href="https://github.com/SoftwareBrothers/better-docs" target="_blank">BetterDocs theme</a> provided with <i class="fas fa-heart"></i> by 
            <a href="http://softwarebrothers.co" target="_blank">SoftwareBrothers - JavaScript Development Agency</a>
        </p>
    </div>
</footer>


<script src="scripts/app.min.js"></script>
<script src="scripts/linenumber.js"> </script>
</body>
</html><|MERGE_RESOLUTION|>--- conflicted
+++ resolved
@@ -62,11 +62,8 @@
     
 
 
-<<<<<<< HEAD
     <h3>@tauri-apps/tauri-forage 1.0.0-beta.2</h3>
-=======
-    <h3>@tauri-apps/tauri-forage 1.0.0-beta.1</h3>
->>>>>>> 3f376e5a
+
 
 
 
